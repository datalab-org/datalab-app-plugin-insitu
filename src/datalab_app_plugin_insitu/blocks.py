--- conflicted
+++ resolved
@@ -274,7 +274,6 @@
         if "file_id" not in self.data:
             return None, ["No file set. Please select a file first."]
 
-<<<<<<< HEAD
         nmr_folder_name = self.data.get("nmr_folder_name")
         echem_folder_name = self.data.get("echem_folder_name")
 
@@ -284,9 +283,6 @@
             return None, ["Please select both NMR and Echem folders before processing."]
 
         file_id = self.data.get("file_id")
-        nmr_folder_name = self.data.get("nmr_folder_name")
-        echem_folder_name = self.data.get("echem_folder_name")
-
         cache_key = f"{file_id}_{nmr_folder_name}_{echem_folder_name}"
 
         cached_plot = load_plot_from_cache(cache_key)
@@ -296,50 +292,15 @@
 
         file_info = get_file_info_by_id(self.data["file_id"], update_if_live=True)
         if not file_info:
-            raise ValueError(f"No file info found for ID: {self.data['file_id']}")
+            return None, [f"No file info found for ID: {self.data['file_id']}"]
 
         if Path(file_info["location"]).suffix.lower() not in self.accepted_file_extensions:
-            raise ValueError(
-                f"Unsupported file extension (must be one of {self.accepted_file_extensions})"
-=======
-        try:
-            file_info = get_file_info_by_id(self.data["file_id"], update_if_live=True)
-            if Path(file_info["location"]).suffix.lower() not in self.accepted_file_extensions:
-                raise ValueError(
-                    f"Unsupported file extension (must be one of {self.accepted_file_extensions})"
-                )
-
-            needs_reprocessing = self.should_reprocess_data()
-            if needs_reprocessing:
-                if not self.process_and_store_data():
-                    return None, []
-            else:
-                self.data["processing_params"]["ppm1"] = float(
-                    self.data.get("ppm1", self.defaults["ppm1"])
-                )
-                self.data["processing_params"]["ppm2"] = float(
-                    self.data.get("ppm2", self.defaults["ppm2"])
-                )
-
-            plot_data = self._prepare_plot_data()
-            if not plot_data:
+            return None, [f"Unsupported file extension (must be one of {self.accepted_file_extensions})"]
+
+        needs_reprocessing = self.should_reprocess_data()
+        if needs_reprocessing:
+            if not self.process_and_store_data():
                 return None, []
-
-            shared_ranges = self._create_shared_ranges(plot_data)
-
-            heatmap_figure = self._create_heatmap_figure(plot_data, shared_ranges)
-            nmrplot_figure = self._create_nmr_line_figure(plot_data, shared_ranges)
-            echemplot_figure = self._create_echem_figure(plot_data, shared_ranges)
-
-            heatmap_figure.js_on_event(
-                DoubleTap, CustomJS(args=dict(p=heatmap_figure), code="p.reset.emit()")
->>>>>>> ce441a34
-            )
-
-        needs_reprocessing = self.should_reprocess_data()
-
-        if needs_reprocessing:
-            self.process_and_store_data()
         else:
             self.data["processing_params"]["ppm1"] = float(
                 self.data.get("ppm1", self.defaults["ppm1"])
@@ -349,6 +310,8 @@
             )
 
         plot_data = self._prepare_plot_data()
+        if not plot_data:
+            return None, []
 
         shared_ranges = self._create_shared_ranges(plot_data)
 
